--- conflicted
+++ resolved
@@ -21,19 +21,11 @@
     testImplementation('com.github.javafaker:javafaker:1.0.2') {
         exclude group: 'org.yaml', module: 'snakeyaml'
     }
-<<<<<<< HEAD
     testImplementation 'org.mockito:mockito-core:5.7.0'
     testImplementation 'org.mockito:mockito-junit-jupiter:5.7.0'
     testImplementation 'net.masterthought:cucumber-reporting:5.7.7'
     testImplementation 'com.fasterxml.jackson.core:jackson-databind:2.19.1'
     testImplementation 'org.junit.platform:junit-platform-suite:1.10.1'
-=======
-    testImplementation 'org.mockito:mockito-core:5.18.0'
-    testImplementation 'org.mockito:mockito-junit-jupiter:5.18.0'
-    testImplementation 'net.masterthought:cucumber-reporting:5.8.6'
-    testImplementation 'com.fasterxml.jackson.core:jackson-databind:2.15.3'
-    testImplementation 'org.junit.platform:junit-platform-suite:1.13.1'
->>>>>>> fee9256d
     
     // Spring dependencies for BDD framework
     testImplementation 'org.springframework.boot:spring-boot-starter-test:3.5.0'
