plugins {
    id 'java'
    id 'org.springframework.boot' version '3.5.0'
    id 'io.spring.dependency-management' version '1.1.7'
}

java {
    sourceCompatibility = '21'
    targetCompatibility = '21'
}

repositories {
    mavenCentral()
}

dependencies {
    // Spring Boot
    implementation 'org.springframework.boot:spring-boot-starter-data-jpa'
    implementation 'org.springframework.boot:spring-boot-starter-validation'
    implementation 'org.springframework.boot:spring-boot-actuator'
    
    // Database
    implementation 'org.postgresql:postgresql:42.7.1'
    
    // Connection Pooling
    implementation 'com.zaxxer:HikariCP:5.1.0'
    
    // Testing
    testImplementation 'org.springframework.boot:spring-boot-starter-test'
<<<<<<< HEAD
    testImplementation 'org.testcontainers:postgresql:1.21.1'
    testImplementation 'org.testcontainers:junit-jupiter:1.19.3'
=======
    testImplementation 'org.testcontainers:postgresql:1.19.3'
    testImplementation 'org.testcontainers:junit-jupiter:1.21.2'
>>>>>>> 7cbb25d8
    
    // Cucumber BDD Testing
    testImplementation 'io.cucumber:cucumber-java:7.23.0'
    testImplementation 'io.cucumber:cucumber-junit-platform-engine:7.23.0'
    testImplementation 'io.cucumber:cucumber-spring:7.23.0'
    
    // JUnit 5
    testImplementation 'org.junit.platform:junit-platform-suite:1.13.1'
}


test {
    useJUnitPlatform()
    
    // Configuration for BDD tests
    systemProperty 'cucumber.junit-platform.naming-strategy', 'long'
    
    // Test logging
    testLogging {
        events "passed", "skipped", "failed"
        exceptionFormat "full"
    }
    
    // Test database configuration
    environment 'SPRING_PROFILES_ACTIVE', 'test'
}

// Task to run only unit tests (exclude BDD tests)
task unitTest(type: Test) {
    useJUnitPlatform {
        excludeTags 'integration'
    }
    group = 'verification'
    description = 'Run unit tests only'
}

// Task to run only BDD integration tests
task integrationTest(type: Test) {
    useJUnitPlatform {
        includeTags 'integration'
    }
    group = 'verification'
    description = 'Run BDD integration tests only'
}

// Database schema is managed by JPA/Hibernate DDL auto-generation

// Quality checks
task qualityCheck {
    group = 'verification'
    description = 'Run all quality checks'
    dependsOn test
}<|MERGE_RESOLUTION|>--- conflicted
+++ resolved
@@ -27,13 +27,8 @@
     
     // Testing
     testImplementation 'org.springframework.boot:spring-boot-starter-test'
-<<<<<<< HEAD
     testImplementation 'org.testcontainers:postgresql:1.21.1'
     testImplementation 'org.testcontainers:junit-jupiter:1.19.3'
-=======
-    testImplementation 'org.testcontainers:postgresql:1.19.3'
-    testImplementation 'org.testcontainers:junit-jupiter:1.21.2'
->>>>>>> 7cbb25d8
     
     // Cucumber BDD Testing
     testImplementation 'io.cucumber:cucumber-java:7.23.0'
